import functools
import numpy as np
import tensorflow as tf
from tensorflow.keras.applications import ResNet50, MobileNet, VGG16
from tensorflow.keras.applications import DenseNet121, DenseNet169, DenseNet201
from tensorflow import contrib
import tensorflow_datasets as tfds

autograph = contrib.autograph

tf.logging.set_verbosity(tf.logging.INFO)

SHAPE = (32, 38, 1)
CLASSES = 3

tf.app.flags.DEFINE_integer('buffer_size', 100,
                            'Size of buffer used for shuffling input data')
tf.app.flags.DEFINE_integer('num_gpus', 4,
                            'Number of GPUs used for training and testing')
tf.app.flags.DEFINE_integer('batch_size', 64,
                            'batch size, will be multiplied by NUM_GPUS')
tf.app.flags.DEFINE_integer('train_steps', 100,
                            'Number of steps used during training')
<<<<<<< HEAD
tf.app.flags.DEFINE_integer('test_steps', 100,
=======
tf.app.flags.DEFINE_integer('test_steps', 10000,
>>>>>>> 61f9286f
                            'Number of steps used during testing')
tf.app.flags.DEFINE_string('train_pattern',
                           '/scratch/r/rhlozek/rylan/tfrecords/train-00010*',
                           'Unix file pattern pointing to training records')
tf.app.flags.DEFINE_string('test_pattern',
                           '/scratch/r/rhlozek/rylan/tfrecords/val-0000*',
                           'Unix file pattern pointing to test records')
<<<<<<< HEAD
tf.app.flags.DEFINE_string('validation_pattern',
                           '/scratch/r/rhlozek/rylan/tfrecords/VAL*',
                           'Unix file pattern pointing to validation records')
tf.app.flags.DEFINE_string('checkpoint_path',
                           '/scratch/r/rhlozek/rylan/models/defualt',
                           'Directory where model checkpoints will be stored')
tf.app.flags.DEFINE_integer('seed', 1234, 'Seed for reproducibility between runs')
=======
tf.app.flags.DEFINE_string('checkpoint_path',
                           '/scratch/r/rhlozek/rylan/models/defualt',
                           'Directory where model checkpoints will be stored')
tf.app.flags.DEFINE_integer('seed', 1234, 'Seed for reproducibility')
>>>>>>> 61f9286f
tf.app.flags.DEFINE_string('base_model', 'resnet',
                           'Keras application to use as the base model')
tf.app.flags.DEFINE_boolean('classification', True,
                            'Whether to classify samples or predict dm')

FLAGS = tf.app.flags.FLAGS


<<<<<<< HEAD
class LogitModel(tf.keras.Model):
    """
    Wrapper for an already defined model, when training returns the softmax of
    the output logits, but returns the logits themselves when testing to allow
    for temperature scaling post training.
    """
    def __init__(self, model):
        """
        model should be an already defined tf.keras.Model whose final layer
        returns logits not a class prediction.
        """
        super(LogitModel, self).__init__()
        self.model = model

    def call(self, inputs, training=False):
        logits = self.model(inputs)
        if training:
            return tf.nn.softmax(logits)
        else:
            return logits

def extract_labels(dataset):
    dataset = data_fn()
    iter = dataset.make_one_shot_iterator()
    image, label = iter.get_next()

    labels = []

    with tf.Session() as sess:
        try:
            while True:
                step_label = sess.run(label)
                labels.append(step_label)
        except tf.errors.OutOfRangeError:
            pass

    return labels


def temp_scaling(logits, labels, sess, maxiter=50):
    temp_var = tf.get_variable("temp", shape=[1], initializer=tf.initializers.constant(1.5))

    logits_tensor = tf.constant(logits, name='logits_valid', dtype=tf.float32)
    labels_tensor = tf.constant(labels, name='labels_valid', dtype=tf.float32)

    logits_w_temp = tf.divide(logits_tensor, temp_var)

    nll_loss_op = tf.losses.softmax_cross_entropy(onehot_labels=labels_tensor, logits=logits_w_temp)
    org_nll_loss_op = tf.identity(nll_loss_op)

    optim = tf.contrib.opt.ScipyOptimizerInterface(nll_loss_op, options={'maxiter': maxiter})

    sess.run(temp_var.initializer)
    sess.run(tf.local_variables_initializer())
    org_nll_loss = sess.run(org_nll_op)
    optim.minimize(sess)
    nll_loss = sess.run(nll_loss_op)
    temperature = sess.run(temp_var)

    return temp_var


def inverse_softmax(x):
    """
    Given an array of outputs of the softmax function return an array of inputs
    """
    return np.log((-x * (np.sum(np.exp(x), axis=1, keepdims=True) - np.exp(x))) / (x - 1))


@autograph.convert(recursive=True)
def predict(estimator, data, temperature):
    iter = data.make_one_shot_iterator()
    probabilities = []
    predictions = []
    accuracies = []
    autograph.set_element_type(probabilities, tf.float32)
    autograph.set_element_type(predictions, tf.int)
    autograph.set_element_type(accuracies, tf.float32)
    try:
        while True:
            x, y = iter.get_next()
            y_p = estimator.predict(x)
            scaled_y_p = tf.divide(y_p, temperature)
            prob = tf.softmax(scaled_y_p)
            pred = tf.argmax(prob, axis=1)
            acc = tf.keras.metrics.categorical_accuracy(y, y_p)
            probabilities.append(prob)
            accuracies.append(acc)
            predictions.append(pred)
    except tf.errors.OutOfRangeError:
        pass
    return autograph.stack(probabilities), autograph.stack(predictions), tf.reduce_mean(autograph.stack(accuracies))


=======
>>>>>>> 61f9286f
def parse_fn(example):
    example_fmt = {
        'height':     tf.FixedLenFeature([], tf.int64),
        'width':      tf.FixedLenFeature([], tf.int64),
        'channels':   tf.FixedLenFeature([], tf.int64),
        'colorspace': tf.FixedLenFeature([], tf.string),
        'label':      tf.FixedLenFeature([], tf.int64),
        'text_label': tf.FixedLenFeature([], tf.string),
        'format':     tf.FixedLenFeature([], tf.string),
        'filename':   tf.FixedLenFeature([], tf.string),
        'image':      tf.FixedLenFeature([], tf.string),
        'dm':         tf.FixedLenFeature([], tf.float32)
    }

    parsed = tf.parse_single_example(example, example_fmt)
    image = tf.image.decode_image(parsed['image'], channels=1)
    image.set_shape(SHAPE)

    if FLAGS.classification:
        label = tf.one_hot(parsed['label'], CLASSES)
    else:
        label = parsed['dm']

    return image, label


<<<<<<< HEAD
def input_fn(pattern, repeat=True):
=======
def input_fn(pattern):
>>>>>>> 61f9286f
    records = tf.data.Dataset.list_files(pattern)
    dataset = records.interleave(tf.data.TFRecordDataset, cycle_length=4)
    dataset = dataset.shuffle(buffer_size=FLAGS.buffer_size)
    dataset = dataset.map(map_func=parse_fn)
    dataset = dataset.batch(FLAGS.batch_size * FLAGS.num_gpus)
    if repeat:
        dataset = dataset.repeat()
    return dataset


def get_base_model(model_name):
    model_name = model_name.lower()
    if model_name == "mobilenet":
        return MobileNet
    elif model_name == "vgg":
        return VGG16
    elif model_name == "densenet121":
        return DenseNet121
    elif model_name == "densenet169":
        return DenseNet169
    elif model_name == "densenet201":
        return DenseNet201
    else:
        return ResNet50


def build_model():
    if FLAGS.classification:
        output_neurons = CLASSES
        activation = tf.nn.softmax
        loss = 'categorical_crossentropy'
        metrics = ['accuracy']
    else:
        output_neurons = 1
        activation = None
        loss = 'mean_squared_error'
        metrics = ['mean_squared_error', 'mean_absolute_error']

    base = get_base_model(FLAGS.base_model)
    model = tf.keras.model.Sequential([
        base(include_top=False, weights=None, input_shape=SHAPE, pooling='max'),
<<<<<<< HEAD
        tf.keras.layers.Dense(CLASSES, activation=None)
=======
        tf.keras.layers.Dense(output_neurons, activation=activation)
>>>>>>> 61f9286f
    ])

    mode.compile(loss=loss, optimizer=tf.train.AdamOptimizer(), metrics=metrics)

    return model


def main(argv=None):
    model = build_model()

    # log model parameters:
    for flag in FLAGS.flag_values_dict():
        print("{}:\t{}".format(flag, FLAGS[flag].value))

<<<<<<< HEAD
    model.compile(loss='categorical_crossentropy',
                  optimizer=tf.train.AdamOptimizer(),
                  metrics=['accuracy'])
=======
    # log model overview
    model.summary()
>>>>>>> 61f9286f

    devices = ["/gpu:{}".format(x) for x in range(FLAGS.num_gpus)]
    mirror = tf.distribute.MirroredStrategy(devices)

    config = tf.estimator.RunConfig(train_distribute=mirror,
                                    eval_distribute=mirror,
                                    model_dir=FLAGS.checkpoint_path,
                                    tf_random_seed=FLAGS.seed)

    estimator = tf.keras.estimator.model_to_estimator(model, config=config)

    train_input = functools.partial(input_fn, pattern=FLAGS.train_pattern, repeat=True)
    estimator.train(train_input, steps=FLAGS.train_steps)

    ##########################################################################
    ##########################################################################
    val_dataset = input_fn(FLAGS.validation_pattern, repeat=False)
    val_images, val_labels = val_dataset.make_one_shot_iterator().get_next()

    val_predictions = estimator.predict(val_images, val_labels)

    dataset = input_fn(FLAGS.test_pattern, repeat=False)
    images, labels = dataset.make_one_shot_iterator().get_next()

    predictions = estimator.predict(images, labels)

    saver = tf.train.Saver()
    with tf.Session() as sess:
        ckpt = tf.train.get_checkpoint_state(FLAGS.checkpoint_path)
        saver.restore(sess, ckpt.model_checkpoint_path)

        val_prediction_values = []
        val_label_values = []
        while True:
            try:
                preds, lbls = sess.run([val_predictions, val_labels])
                prediction_values += preds
                label_values += lbls
            except tf.errors.OutOfRangeError:
                break

        temp = temp_scaling(val_prediction_values, val_label_values, sess)

        prediction_values = []
        label_values = []
        while True:
            try:
                preds, lbls = sess.run([predictions, labels])
                prediction_values += preds
                label_values += lbls
            except tf.errors.OutOfRangeError:
                break
    ##########################################################################
    ##########################################################################

    # eval_data = functools.partial(input_fn, pattern=FLAGS.test_pattern, repeat=False)
    # probs, preds, acc = evaluate(estimator, eval_data, temperature)

    # print(probs)
    # print(preds)
    # print(acc)


if __name__ == '__main__':
    tf.app.run()<|MERGE_RESOLUTION|>--- conflicted
+++ resolved
@@ -21,11 +21,7 @@
                             'batch size, will be multiplied by NUM_GPUS')
 tf.app.flags.DEFINE_integer('train_steps', 100,
                             'Number of steps used during training')
-<<<<<<< HEAD
-tf.app.flags.DEFINE_integer('test_steps', 100,
-=======
 tf.app.flags.DEFINE_integer('test_steps', 10000,
->>>>>>> 61f9286f
                             'Number of steps used during testing')
 tf.app.flags.DEFINE_string('train_pattern',
                            '/scratch/r/rhlozek/rylan/tfrecords/train-00010*',
@@ -33,20 +29,12 @@
 tf.app.flags.DEFINE_string('test_pattern',
                            '/scratch/r/rhlozek/rylan/tfrecords/val-0000*',
                            'Unix file pattern pointing to test records')
-<<<<<<< HEAD
 tf.app.flags.DEFINE_string('validation_pattern',
                            '/scratch/r/rhlozek/rylan/tfrecords/VAL*',
                            'Unix file pattern pointing to validation records')
 tf.app.flags.DEFINE_string('checkpoint_path',
                            '/scratch/r/rhlozek/rylan/models/defualt',
                            'Directory where model checkpoints will be stored')
-tf.app.flags.DEFINE_integer('seed', 1234, 'Seed for reproducibility between runs')
-=======
-tf.app.flags.DEFINE_string('checkpoint_path',
-                           '/scratch/r/rhlozek/rylan/models/defualt',
-                           'Directory where model checkpoints will be stored')
-tf.app.flags.DEFINE_integer('seed', 1234, 'Seed for reproducibility')
->>>>>>> 61f9286f
 tf.app.flags.DEFINE_string('base_model', 'resnet',
                            'Keras application to use as the base model')
 tf.app.flags.DEFINE_boolean('classification', True,
@@ -55,7 +43,6 @@
 FLAGS = tf.app.flags.FLAGS
 
 
-<<<<<<< HEAD
 class LogitModel(tf.keras.Model):
     """
     Wrapper for an already defined model, when training returns the softmax of
@@ -150,8 +137,6 @@
     return autograph.stack(probabilities), autograph.stack(predictions), tf.reduce_mean(autograph.stack(accuracies))
 
 
-=======
->>>>>>> 61f9286f
 def parse_fn(example):
     example_fmt = {
         'height':     tf.FixedLenFeature([], tf.int64),
@@ -178,11 +163,7 @@
     return image, label
 
 
-<<<<<<< HEAD
 def input_fn(pattern, repeat=True):
-=======
-def input_fn(pattern):
->>>>>>> 61f9286f
     records = tf.data.Dataset.list_files(pattern)
     dataset = records.interleave(tf.data.TFRecordDataset, cycle_length=4)
     dataset = dataset.shuffle(buffer_size=FLAGS.buffer_size)
@@ -224,11 +205,7 @@
     base = get_base_model(FLAGS.base_model)
     model = tf.keras.model.Sequential([
         base(include_top=False, weights=None, input_shape=SHAPE, pooling='max'),
-<<<<<<< HEAD
-        tf.keras.layers.Dense(CLASSES, activation=None)
-=======
         tf.keras.layers.Dense(output_neurons, activation=activation)
->>>>>>> 61f9286f
     ])
 
     mode.compile(loss=loss, optimizer=tf.train.AdamOptimizer(), metrics=metrics)
@@ -243,14 +220,8 @@
     for flag in FLAGS.flag_values_dict():
         print("{}:\t{}".format(flag, FLAGS[flag].value))
 
-<<<<<<< HEAD
-    model.compile(loss='categorical_crossentropy',
-                  optimizer=tf.train.AdamOptimizer(),
-                  metrics=['accuracy'])
-=======
     # log model overview
     model.summary()
->>>>>>> 61f9286f
 
     devices = ["/gpu:{}".format(x) for x in range(FLAGS.num_gpus)]
     mirror = tf.distribute.MirroredStrategy(devices)
