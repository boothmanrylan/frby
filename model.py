import functools
import os
import numpy as np
import pandas as pd
import tensorflow as tf
from tensorflow.keras.applications import ResNet50, MobileNet, VGG16
from tensorflow.keras.applications import DenseNet121, DenseNet169, DenseNet201
from tensorflow import contrib
import tensorflow_datasets as tfds
from tensorflow.keras.layers import Conv2D, MaxPooling2D, Dense, Flatten

autograph = contrib.autograph

tf.logging.set_verbosity(tf.logging.INFO)

SHAPE = (32, 38, 1)
CLASSES = 3

summary_keys = ('Slurm Job ID', 'Model Type', 'accuracy')

tf.app.flags.DEFINE_integer('buffer_size', 100,
                            'Size of buffer used for shuffling input data')
tf.app.flags.DEFINE_integer('num_gpus', 4,
                            'Number of GPUs used for training and testing')
tf.app.flags.DEFINE_integer('batch_size', 64,
                            'batch size, will be multiplied by NUM_GPUS')
tf.app.flags.DEFINE_integer('train_steps', 100,
                            'Number of steps used during training')
tf.app.flags.DEFINE_integer('eval_steps', 1000,
                            'Number of steps used during testing')
tf.app.flags.DEFINE_string('train_pattern',
                           '/scratch/r/rhlozek/rylan/tfrecords/train-00000*',
                           'Unix file pattern pointing to training records')
tf.app.flags.DEFINE_string('eval_pattern',
                           '/scratch/r/rhlozek/rylan/tfrecords/evaluate-00000*',
                           'Unix file pattern pointing to test records')
tf.app.flags.DEFINE_string('val_pattern',
                           '/scratch/r/rhlozek/rylan/tfrecords/validate-00000*',
                           'Unix file pattern pointing to validation records')
tf.app.flags.DEFINE_string('checkpoint_path',
                           '/scratch/r/rhlozek/rylan/models/default',
                           'Directory where model checkpoints will be stored')
tf.app.flags.DEFINE_string('base_model', 'resnet',
                           'Keras application to use as the base model')
tf.app.flags.DEFINE_boolean('classification', True,
                            'Whether to classify samples or predict dm')
<<<<<<< HEAD
tf.app.flags.DEFINE_string('summary_file',
                           '/scratch/r/rhlozek/rylan/results_summary.csv',
                           'File to store model comparisons in after each run')
tf.app.flags.DEFINE_integer('identifier', 1, 'Slurm job submission number')
=======
tf.app.flags.DEFINE_integer("seed", 12345, "Seed for reproducibility")
>>>>>>> bd9c3c01

FLAGS = tf.app.flags.FLAGS


def parse_fn(example):
    example_fmt = {
        'height':     tf.FixedLenFeature([], tf.int64),
        'width':      tf.FixedLenFeature([], tf.int64),
        'channels':   tf.FixedLenFeature([], tf.int64),
        'colorspace': tf.FixedLenFeature([], tf.string),
        'label':      tf.FixedLenFeature([], tf.int64),
        'text_label': tf.FixedLenFeature([], tf.string),
        'format':     tf.FixedLenFeature([], tf.string),
        'filename':   tf.FixedLenFeature([], tf.string),
        'image':      tf.FixedLenFeature([], tf.string),
        'dm':         tf.FixedLenFeature([], tf.float32)
    }

    parsed = tf.parse_single_example(example, example_fmt)
    image = tf.image.decode_image(parsed['image'], channels=1)
    image = tf.cast(image, tf.float32)
    image.set_shape(SHAPE)

    if FLAGS.classification:
        label = tf.one_hot(parsed['label'], CLASSES)
    else:
        label = parsed['dm']

    return {'image': image, 'label': label}, label


def input_fn(pattern, repeat=True):
    records = tf.data.Dataset.list_files(pattern)
    dataset = records.interleave(tf.data.TFRecordDataset, cycle_length=4)
    dataset = dataset.shuffle(buffer_size=FLAGS.buffer_size)
    dataset = dataset.map(map_func=parse_fn)
    dataset = dataset.batch(FLAGS.batch_size * FLAGS.num_gpus)
    if repeat:
        dataset = dataset.repeat()
    return dataset


def get_base_model(model_name):
    model_name = model_name.lower()
    if model_name == "mobilenet":
        return MobileNet
    elif model_name == "vgg":
        return VGG16
    elif model_name == "densenet121":
        return DenseNet121
    elif model_name == "densenet169":
        return DenseNet169
    elif model_name == "densenet201":
        return DenseNet201
    else:
        return ResNet50

<<<<<<< HEAD
def append_to_csv(data, file):
    if not os.path.isfile(file):
        data.to_csv(file, mode='a', index=False, sep=',')
    else:
        data.to_csv(file, mode='a', index=False, sep=',', header=False)

def summarize(results_dict):
    if not os.path.exists(FLAGS.summary_file):
        empty_results = {k:[] for k in summary_keys}
        empty_results = pd.DataFrame(empty_results)
        empty_results.to_csv(FLAGS.summary_file, header=True)
    results_dict["Slurm Job ID"] = FLAGS.identifier
    results_dict["Model Type"] = FLAGS.base_model
    results_dict = {k:[v] for k,v in results_dict.items() if k in summary_keys}
    results = pd.DataFrame(results_dict)
    with open(FLAGS.summary_file, 'a') as f:
        results.to_csv(f, header=False)

def build_model():
    if FLAGS.classification:
        output_neurons = CLASSES
        activation = tf.nn.softmax
        loss = 'categorical_crossentropy'
        metrics = ['accuracy']
    else:
        output_neurons = 1
        activation = None
        loss = 'mean_squared_error'
        metrics = ['mean_squared_error', 'mean_absolute_error']

    base = get_base_model(FLAGS.base_model)
    model = tf.keras.models.Sequential([
        base(include_top=False, weights=None, input_shape=SHAPE, pooling='max'),
        tf.keras.layers.Dense(output_neurons, activation=activation)
    ])

    model.compile(loss=loss, optimizer=tf.train.AdamOptimizer(), metrics=metrics)

    return model
=======
class TemperatureScaler(tf.train.SessionRunHook):
    def __init__(self, temp_var, model_fn, params, checkpoint_dir, input_fn):
        self.logits_tensor = tf.placeholder(tf.float32, name='logits_placeholder')
        self.labels_tensor = tf.placeholder(tf.float32, name='labels_placeholder')
        #TODO: logits_tensor is "logits_placeholder:0" feed_dict needs replica_x/logits_placeholder
        # this issue does not exist if the training is not distributed

        self.optim = tf.contrib.opt.ScipyOptimizerInterface(
            tf.losses.softmax_cross_entropy(
                onehot_labels=self.labels_tensor,
                logits=tf.divide(self.logits_tensor, temp_var)
            ),
            options={'maxiter': 100},
            var_list=[temp_var]
        )

        self.estimator = tf.estimator.Estimator(
            model_fn=model_fn,
            params=params,
            model_dir=checkpoint_dir
        )

        self.input_fn = input_fn

    def end(self, session):
        preds = list(self.estimator.predict(self.input_fn, yield_single_examples=False))
        fd = {self.labels_tensor: np.vstack([p['labels'] for p in preds]),
              self.logits_tensor: np.vstack([p['logits'] for p in preds])}
        self.optim.minimize(session, feed_dict=fd)
        #TODO: temp gets updated but its value does not get passed to temp_var
        # inside the model


def model_fn(features, labels, mode, params):
    """
    features is now a dictionary with two keys: images, and labels. Therefore
    labels is passed to the function twice, the reason for this is that the
    estimator predict function will always toss labels out and we need labels
    in order to properly do temperature scaling
    see: https://github.com/tensorflow/tensorflow/issues/17824
    """
    base_model = get_base_model(params["model_name"])
    model = tf.keras.Sequential([ # this might need to be converted to the functional api
        base_model(include_top=False, input_shape=SHAPE, weights=None),
        Flatten(name='flatten'),
        Dense(4096, activation='relu', name='dense1'),
        Dense(4096, activation='relu', name='dense2'),
        Dense(params['n_classes'], activation=None, name='logits')
    ])

    temp_var = tf.get_variable(
        "temp",
        shape=[1],
        initializer=tf.initializers.constant(1.5),
        aggregation=tf.VariableAggregation.ONLY_FIRST_REPLICA)

    if mode == tf.estimator.ModeKeys.TRAIN:
        logits = model(features['image'], training=True)
        optimizer = tf.train.AdamOptimizer()
        if params['n_classes'] > 1:
            loss = tf.losses.softmax_cross_entropy(labels, logits)
        else:
            loss = tf.losses.mean_squared_error(labels, logits)
        train_op = optimizer.minimize(loss, global_step=tf.train.get_global_step())
        hook = TemperatureScaler(temp_var, model_fn, params,
                                 FLAGS.checkpoint_path,
                                 params["validation_input"])
        return tf.estimator.EstimatorSpec(mode, loss=loss, train_op=train_op,
                                          training_hooks=[hook])
    elif mode == tf.estimator.ModeKeys.PREDICT:
        logits = model(features['image'], training=False)
        if params['n_classes'] > 1:
            predicted_classes = tf.argmax(logits, 1)
            predictions = {
                'labels': features['label'],
                'predicted_class': predicted_classes[:, tf.newaxis],
                'logits': logits,
                'probs': tf.divide(logits, temp_var),
                'temp': temp_var.value()
            }
        else:
            predictions = logits
        return tf.estimator.EstimatorSpec(mode, predictions=predictions)
    elif mode == tf.estimator.ModeKeys.EVAL:
        logits = model(features['image'], training=False)
        if params['n_classes'] > 1:
            loss = tf.losses.softmax_cross_entropy(labels, logits)
        else:
            loss = tf.losses.mean_squared_error(labels, logits)
        if params['n_classes'] > 1:
            predictions = tf.argmax(logits, axis=1)
            decoded_labels = tf.argmax(labels, axis=1)
            accuracy = tf.metrics.accuracy(labels=decoded_labels,
                                           predictions=predictions,
                                           name='acc_op')
            # eval_metric_ops need to return an update_op
            # confusion_matrix = tf.confusion_matrix(decoded_labels,
            #                                        predictions)
            metrics = {'accuracy': accuracy}
                       #'confusion_matrix': confusion_matrix}
            tf.summary.scalar('accuracy', accuracy[1])
        else:
            mse = tf.keras.metrics.mean_squared_error(labels, logits)
            mae = tf.keras.metrics.mean_absolute_error(labels, logits)
            metrics = {'mean_squared_error': mse,
                       'mean_absolute_error': mae}
        return tf.estimator.EstimatorSpec(mode, loss=loss, eval_metric_ops=metrics)
>>>>>>> bd9c3c01


def main(argv=None):
    # log model parameters:
    for flag in FLAGS.flag_values_dict():
        print("{}:\t{}".format(flag, FLAGS[flag].value))

    devices = ["/gpu:{}".format(x) for x in range(FLAGS.num_gpus)]
    mirror = tf.distribute.MirroredStrategy(devices)

    config = tf.estimator.RunConfig(#train_distribute=mirror,
                                    #eval_distribute=mirror,
                                    model_dir=FLAGS.checkpoint_path,
                                    tf_random_seed=FLAGS.seed)

    val_input = functools.partial(input_fn, pattern=FLAGS.val_pattern, repeat=False)
    params={'n_classes': CLASSES if FLAGS.classification else 1,
            'model_name': FLAGS.base_model,
            'validation_input': val_input}
    estimator = tf.estimator.Estimator(
        model_fn=model_fn,
        params=params,
        config=config
    )

    train_input = functools.partial(input_fn, pattern=FLAGS.train_pattern, repeat=True)
    estimator.train(train_input, steps=FLAGS.train_steps)

<<<<<<< HEAD
    eval_input = functools.partial(input_fn, FLAGS.test_pattern)
    results = estimator.evaluate(eval_input, steps=FLAGS.test_steps)

    print(results)

    summarize(results)
=======
    eval_input = functools.partial(input_fn, pattern=FLAGS.eval_pattern, repeat=False)
    results = estimator.predict(eval_input, yield_single_examples=False)
    print(list(results)[0]['temp'])
>>>>>>> bd9c3c01

if __name__ == '__main__':
    tf.app.run()<|MERGE_RESOLUTION|>--- conflicted
+++ resolved
@@ -44,14 +44,11 @@
                            'Keras application to use as the base model')
 tf.app.flags.DEFINE_boolean('classification', True,
                             'Whether to classify samples or predict dm')
-<<<<<<< HEAD
 tf.app.flags.DEFINE_string('summary_file',
                            '/scratch/r/rhlozek/rylan/results_summary.csv',
                            'File to store model comparisons in after each run')
 tf.app.flags.DEFINE_integer('identifier', 1, 'Slurm job submission number')
-=======
 tf.app.flags.DEFINE_integer("seed", 12345, "Seed for reproducibility")
->>>>>>> bd9c3c01
 
 FLAGS = tf.app.flags.FLAGS
 
@@ -109,12 +106,6 @@
     else:
         return ResNet50
 
-<<<<<<< HEAD
-def append_to_csv(data, file):
-    if not os.path.isfile(file):
-        data.to_csv(file, mode='a', index=False, sep=',')
-    else:
-        data.to_csv(file, mode='a', index=False, sep=',', header=False)
 
 def summarize(results_dict):
     if not os.path.exists(FLAGS.summary_file):
@@ -128,28 +119,7 @@
     with open(FLAGS.summary_file, 'a') as f:
         results.to_csv(f, header=False)
 
-def build_model():
-    if FLAGS.classification:
-        output_neurons = CLASSES
-        activation = tf.nn.softmax
-        loss = 'categorical_crossentropy'
-        metrics = ['accuracy']
-    else:
-        output_neurons = 1
-        activation = None
-        loss = 'mean_squared_error'
-        metrics = ['mean_squared_error', 'mean_absolute_error']
-
-    base = get_base_model(FLAGS.base_model)
-    model = tf.keras.models.Sequential([
-        base(include_top=False, weights=None, input_shape=SHAPE, pooling='max'),
-        tf.keras.layers.Dense(output_neurons, activation=activation)
-    ])
-
-    model.compile(loss=loss, optimizer=tf.train.AdamOptimizer(), metrics=metrics)
-
-    return model
-=======
+
 class TemperatureScaler(tf.train.SessionRunHook):
     def __init__(self, temp_var, model_fn, params, checkpoint_dir, input_fn):
         self.logits_tensor = tf.placeholder(tf.float32, name='logits_placeholder')
@@ -217,8 +187,9 @@
         hook = TemperatureScaler(temp_var, model_fn, params,
                                  FLAGS.checkpoint_path,
                                  params["validation_input"])
+        hooks = [hook] if params["temperature_scaling"] else None
         return tf.estimator.EstimatorSpec(mode, loss=loss, train_op=train_op,
-                                          training_hooks=[hook])
+                                          training_hooks=hooks)
     elif mode == tf.estimator.ModeKeys.PREDICT:
         logits = model(features['image'], training=False)
         if params['n_classes'] > 1:
@@ -245,11 +216,7 @@
             accuracy = tf.metrics.accuracy(labels=decoded_labels,
                                            predictions=predictions,
                                            name='acc_op')
-            # eval_metric_ops need to return an update_op
-            # confusion_matrix = tf.confusion_matrix(decoded_labels,
-            #                                        predictions)
             metrics = {'accuracy': accuracy}
-                       #'confusion_matrix': confusion_matrix}
             tf.summary.scalar('accuracy', accuracy[1])
         else:
             mse = tf.keras.metrics.mean_squared_error(labels, logits)
@@ -257,7 +224,6 @@
             metrics = {'mean_squared_error': mse,
                        'mean_absolute_error': mae}
         return tf.estimator.EstimatorSpec(mode, loss=loss, eval_metric_ops=metrics)
->>>>>>> bd9c3c01
 
 
 def main(argv=None):
@@ -268,15 +234,16 @@
     devices = ["/gpu:{}".format(x) for x in range(FLAGS.num_gpus)]
     mirror = tf.distribute.MirroredStrategy(devices)
 
-    config = tf.estimator.RunConfig(#train_distribute=mirror,
-                                    #eval_distribute=mirror,
+    config = tf.estimator.RunConfig(train_distribute=mirror,
+                                    eval_distribute=mirror,
                                     model_dir=FLAGS.checkpoint_path,
                                     tf_random_seed=FLAGS.seed)
 
     val_input = functools.partial(input_fn, pattern=FLAGS.val_pattern, repeat=False)
     params={'n_classes': CLASSES if FLAGS.classification else 1,
             'model_name': FLAGS.base_model,
-            'validation_input': val_input}
+            'validation_input': val_input,
+            'temperature_scaling': False}
     estimator = tf.estimator.Estimator(
         model_fn=model_fn,
         params=params,
@@ -286,18 +253,12 @@
     train_input = functools.partial(input_fn, pattern=FLAGS.train_pattern, repeat=True)
     estimator.train(train_input, steps=FLAGS.train_steps)
 
-<<<<<<< HEAD
-    eval_input = functools.partial(input_fn, FLAGS.test_pattern)
+    eval_input = functools.partial(input_fn, FLAGS.eval_pattern, repeat=False)
     results = estimator.evaluate(eval_input, steps=FLAGS.test_steps)
 
     print(results)
 
     summarize(results)
-=======
-    eval_input = functools.partial(input_fn, pattern=FLAGS.eval_pattern, repeat=False)
-    results = estimator.predict(eval_input, yield_single_examples=False)
-    print(list(results)[0]['temp'])
->>>>>>> bd9c3c01
 
 if __name__ == '__main__':
     tf.app.run()