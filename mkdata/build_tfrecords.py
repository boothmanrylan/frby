#!/usr/bin/python
# Copyright 2016 Google Inc. All Rights Reserved.
#
# Licensed under the Apache License, Version 2.0 (the "License");
# you may not use this file except in compliance with the License.
# You may obtain a copy of the License at
#
#     http://www.apache.org/licenses/LICENSE-2.0
#
# Unless required by applicable law or agreed to in writing, software
# distributed under the License is distributed on an "AS IS" BASIS,
# WITHOUT WARRANTIES OR CONDITIONS OF ANY KIND, either express or implied.
# See the License for the specific language governing permissions and
# limitations under the License.
# ==============================================================================
"""Converts numpy data to TFRecords file format with Example protos.

The numpy data set is expected to reside in .npy files located in the
following directory structure.

  data_dir/000/label_0/*/image0.npy
  data_dir/001/label_1/*/image1.npy
  ...
  data_dir/120/label_0/*/weird-image.npy
  data_dir/121/label_1/*/my-image.npy
  ...

where the second sub-directory is the unique label associated with these images.

This TensorFlow script converts the training and evaluation data into
a sharded data set consisting of TFRecord files

  train_directory/train-00000-of-01024
  train_directory/train-00001-of-01024
  ...
  train_directory/train-01023-of-01024

and

  validation_directory/validation-00000-of-00128
  validation_directory/validation-00001-of-00128
  ...
  validation_directory/validation-00127-of-00128

The Example proto contains the following fields:

  image: string containing PNG encoded image in RGB colorspace
  height: integer, image height in pixels
  width: integer, image width in pixels
  colorspace: string, specifying the colorspace, always 'RGB'
  channels: integer, specifying the number of channels, always 3
  format: string, specifying the format, always 'PNG'
  filename: string containing the basename of the image file
            e.g. 'n01440764_10026.npy' or 'ILSVRC2012_val_00000293.npy'
  label: integer specifying the index in a classification layer.
    The label ranges from [0, num_labels]
  text_label: string specifying the human-readable version of the label
    e.g. 'dog'
  dm: the dispersion measure of the sample. 0 if the sample is rfi
"""
from __future__ import absolute_import
from __future__ import division
from __future__ import print_function

from datetime import datetime
import os
import random
import sys
import threading
import glob

from skimage.transform import downscale_local_mean
import imageio

import numpy as np
import tensorflow as tf
import pickle


# turn off unnecessary imageio warning
def silence(*args, **kwargs): pass
imageio.core.util._precision_warn = silence


tf.app.flags.DEFINE_string('data_dir', '/scratch/r/rhlozek/rylan/npy_data/',
                           'Input Data directory')
tf.app.flags.DEFINE_string('output_directory',
                           '/scratch/r/rhlozek/rylan/tfrecords/',
                           'Output data directory')
tf.app.flags.DEFINE_integer('train_shards', 20,
                            'Number of shards in training TFRecord files.')
tf.app.flags.DEFINE_integer('val_shards', 20,
                            'Number of shards in validation TFRecord files.')
tf.app.flags.DEFINE_integer('eval_shards', 20,
                            'Number of shards in evaluation TFRecord files.')
tf.app.flags.DEFINE_integer('num_threads', 20,
                            'Number of threads to preprocess the images.')
tf.app.flags.DEFINE_float('percent_train', 0.5,
        'Percentage of data to use for training, rounding to nearest 10%')
tf.app.flags.DEFINE_float('percent_eval', 0.4,
        'Percentage of data to use for evaluation, rounded to nearest 10%')
tf.app.flags.DEFINE_float('percent_val', 0.1,
        'Percentage of data to use for validation, rounded to nearest 10%')

FLAGS = tf.app.flags.FLAGS


unique_labels = ["frb", "psr", "rfi"]

missing_metadata = 0


def _int64_feature(value):
    """Wrapper for inserting int64 features into Example proto."""
    if not isinstance(value, list):
        value = [value]
    return tf.train.Feature(int64_list=tf.train.Int64List(value=value))


def _float_feature(value):
    """Wrapper for inserting float features into Example proto."""
    if not isinstance(value, list):
        value = [value]
    return tf.train.Feature(float_list=tf.train.FloatList(value=value))


def _bytes_feature(value):
    """Wrapper for inserting bytes features into Example proto."""
    return tf.train.Feature(bytes_list=tf.train.BytesList(value=[value]))


def parse_filename(filename):
    """
    filenames no longer perfectly match their counterparts in the metadata
    files, in particuler /scratch/r/rhlozek/rylan/npy_data/000/frb/0.npy should
    be converted to /scratch/r/rhlozek/rylan/training_data/0/frb/0.npy

    Args:
        filename: string, path to the data sample of interest
    Returns:
        metadata_file: string path to the corresponding metadata pickle
        key: key to get this samples metadata from metedata_file
    """
    file = filename.split('/')
    root = '/'.join(file[:6])
    rank = int(file[6])
    metadata_file = root + '/{:03}/metadata{}.pkl'.format(rank, rank)
    key = '/'.join(file[:5]) + '/training_data/' + str(rank) + '/' + '/'.join(file[7:])
    return metadata_file, key


def get_dm(filename):
    """
    Returns the dispersion measure of the simulation contained in file. If the
    simulation is RFI, the returned dm is always 0.0

    Args:
        filename: string, path to the data sample
    Returns:
        dm: float
    """
    metadata_file, key = parse_filename(filename)
    with open(metadata_file, 'rb') as f:
        metadata = pickle.load(f)
    try:
        metadata = metadata[key]
    except KeyError:
        # metadata for this sample does not exist, don't save it
        return -1

    if 'dm' in metadata.keys():
        dm = metadata['dm'].value
    else: # sample is rfi 
        dm = 0.0
    return np.float32(dm)


def _convert_to_example(filename, image_buffer, label, text, height, width,
                        channels):
    """Build an Example proto for an example.

    Args:
        filename: string, path to an image file, e.g., '/path/to/example.JPG'
        image_buffer: string, PNG encoding of image
        label: integer, identifier for the ground truth for the network
        text: string, unique human-readable, e.g. 'dog'
        height: integer, image height in pixels
        width: integer, image width in pixels
        channels: integer, image depth in pixels
    Returns:
        Example proto or False is metadata for filename is missing
    """

    colorspace = 'RGB' # not true anymore, files are all b/w
    image_format = 'PNG'
    base_filename = os.path.basename(filename)

    dm = get_dm(filename)

    if dm < 0: # missing metadata
        return False

    example = tf.train.Example(features=tf.train.Features(feature={
        'height':     _int64_feature(height),
        'width':      _int64_feature(width),
        'channels':   _int64_feature(channels),
        'colorspace': _bytes_feature(tf.compat.as_bytes(colorspace)),
        'label':      _int64_feature(label),
        'text_label': _bytes_feature(tf.compat.as_bytes(text)),
        'format':     _bytes_feature(tf.compat.as_bytes(image_format)),
        'filename':   _bytes_feature(tf.compat.as_bytes(base_filename)),
        'image':      _bytes_feature(tf.compat.as_bytes(image_buffer)),
        'dm':         _float_feature(dm)}))
    return example


class ImageCoder(object):
    """Helper class that provides TensorFlow image coding utilities."""

    def __init__(self):
        # Create a single Session to run all image coding calls.
        self._sess = tf.Session()

        # Initializes function that decodes PNG data.
        self._decode_png_data = tf.placeholder(dtype=tf.string)
        self._decode_png = tf.image.decode_png(self._decode_png_data,
                                               channels=1)

    def decode_png(self, image_data):
        image = self._sess.run(self._decode_png,
                               feed_dict={self._decode_png_data: image_data})
        assert len(image.shape) == 3
        assert image.shape[2] == 1
        return image


def _convert_to_image(filename):
    """Convert a single npy file into png bytes

    Args:
      filename: string, path to the npy file
    Returns:
      data: bytes, png representation of numpy ndarray
    """
    data = np.load(filename)
    data = downscale_local_mean(data, (32, 42))
    data = imageio.imwrite(uri=imageio.RETURN_BYTES, im=data, format='png')
    return data


def _process_image(filename, coder):
    """Process a single image file.

    Args:
        filename: string, path to an image file e.g., '/path/to/example.JPG'.
        coder: instance of ImageCoder to provide TensorFlow image coding utils.
    Returns:
        image_buffer: string, PNG encoding of RGB image.
        height: integer, image height in pixels.
        width: integer, image width in pixels.
    """
    image_data = _convert_to_image(filename)

    # Decode the PNG.
    image = coder.decode_png(image_data)

    # Check that image converted to RGB
    assert len(image.shape) == 3
    height = image.shape[0]
    width = image.shape[1]
    channels = image.shape[2]

    return image_data, height, width, channels


def _process_image_files_batch(coder, thread_index, ranges, name, filenames,
                               texts, labels, num_shards):
    """Processes and saves list of images as TFRecord in 1 thread.

    Args:
        coder: instance of ImageCoder to provide TensorFlow image coding utils.
        thread_index: integer, unique batch to run index is within
                      [0, len(ranges)).
        ranges: list of pairs of integers specifying ranges of each batches to
                analyze in parallel.
        name: string, unique identifier specifying the data set
        filenames: list of strings; each string is a path to an image file
        texts: list of strings; each string is human readable, e.g. 'dog'
        labels: list of integer; each integer identifies the ground truth
        num_shards: integer number of shards for this data set.
    """
    # Each thread produces N shards where N = int(num_shards / num_threads).
    # For instance, if num_shards = 128, and the num_threads = 2, then the first
    # thread would produce shards [0, 64).
    num_threads = len(ranges)
    assert not num_shards % num_threads
    num_shards_per_batch = int(num_shards / num_threads)

    shard_ranges = np.linspace(ranges[thread_index][0],
                               ranges[thread_index][1],
                               num_shards_per_batch + 1).astype(int)
    files_in_thread = ranges[thread_index][1] - ranges[thread_index][0]

    counter = 0
    for s in range(num_shards_per_batch):
        # Generate a sharded file name, e.g. 'train-00002-of-00010'
        shard = thread_index * num_shards_per_batch + s
        output_filename = '%s-%.5d-of-%.5d' % (name, shard, num_shards)
        output_file = os.path.join(FLAGS.output_directory, output_filename)
        writer = tf.python_io.TFRecordWriter(output_file)

        shard_counter = 0
        for i in np.arange(shard_ranges[s], shard_ranges[s + 1], dtype=int):
            filename = filenames[i]
            label = labels[i]
            text = texts[i]

            try:
                image, height, width, channels = _process_image(filename, coder)
            except Exception as e:
                print(e)
                print('SKIPPED: Unexpected error while decoding %s.' % filename)
                continue

            example = _convert_to_example(filename, image, label, text, height,
                                          width, channels)
            if not example:
                print('SKIPPED: metadata did not exist for {}.'.format(filename))
                global missing_metadata
                missing_metadata += 1
                continue

            writer.write(example.SerializeToString())
            shard_counter += 1
            counter += 1

            if not counter % 1000:
                print('%s [thread %d]: Processed %d of %d images.' %
                      (datetime.now(), thread_index, counter, files_in_thread))
                sys.stdout.flush()

        writer.close()
        print('%s [thread %d]: Wrote %d images to %s' %
              (datetime.now(), thread_index, shard_counter, output_file))
        sys.stdout.flush()
        shard_counter = 0
    print('%s [thread %d]: Wrote %d images to %d shards.' %
          (datetime.now(), thread_index, counter, files_in_thread))
    sys.stdout.flush()


def _process_image_files(name, filenames, texts, labels, num_shards):
    """Process and save list of images as TFRecord of Example protos.

    Args:
        name: string, unique identifier specifying the data set
        filenames: list of strings; each string is a path to an image file
        texts: list of strings; each string is human readable, e.g. 'dog'
        labels: list of integer; each integer identifies the ground truth
        num_shards: integer number of shards for this data set.
    """
    assert len(filenames) == len(texts)
    assert len(filenames) == len(labels)

    # Break all images into batches with a [ranges[i][0], ranges[i][1]].
    spacing = np.linspace(0, len(labels), FLAGS.num_threads + 1).astype(np.int)
    ranges = []
    for i in range(len(spacing) - 1):
        ranges.append([spacing[i], spacing[i + 1]])

    # Launch a thread for each batch.
    print('Launching %d threads for spacings: %s' % (FLAGS.num_threads, ranges))
    sys.stdout.flush()

    # Create a mechanism for monitoring when all threads are finished.
    coord = tf.train.Coordinator()

    # Create generic TensorFlow-based utility for converting all image codings.
    coder = ImageCoder()

    threads = []
    for thread_index in range(len(ranges)):
        args = (coder, thread_index, ranges, name, filenames,
                texts, labels, num_shards)
        t = threading.Thread(target=_process_image_files_batch, args=args)
        t.start()
        threads.append(t)

    # Wait for all the threads to terminate.
    coord.join(threads)
    print('%s: Finished writing all %d images in data set.' %
          (datetime.now(), len(filenames)))
    sys.stdout.flush()


def _find_image_files(data_dir, unique_labels, start, stop):
    """Build a list of all images files and labels in the data set.

    Args:
        data_dir: string, path to the root directory of images.

          Assumes that the image data set resides in PNG files located in
          the following directory structure.

            data_dir/*/label1/*/image.jpeg
            data_dir/*/label2/*/image.jpeg

        unique_labels: list, all valid_labels.
        percent_train: float, the percentage of files to use for training

    Returns:
        filenames: list of strings; paths to a image files.
        texts: list of strings; each string is the class, e.g. 'dog'
        labels: list of integers; each integer is aclassification label.
    """
    labels = []
    texts = []
    filenames = []

    for idx, text in enumerate(unique_labels):
        path = '{}/[0-9][0-9][{}-{}]/{}/*/*'.format(data_dir, start, stop, text)
        matching_files = glob.glob(path)

        labels.extend([idx] * len(matching_files))
        texts.extend([text] * len(matching_files))
        filenames.extend(matching_files)

        print('found files in %d of %d classes' % (idx, len(unique_labels)))

    # Shuffle the ordering of all image files in order to guarantee
    # random ordering of the images with respect to label in the
    # saved TFRecord files. Make the randomization repeatable.
    shuffled_index = list(range(len(filenames)))
    random.seed(12345)
    random.shuffle(shuffled_index)

    filenames = [filenames[i] for i in shuffled_index]
    texts = [texts[i] for i in shuffled_index]
    labels = [labels[i] for i in shuffled_index]

    print('Found %d npy files across %d labels inside %s.' %
          (len(filenames), len(unique_labels), data_dir))

    return filenames, texts, labels


def main(unused_argv):
    assert not FLAGS.train_shards % FLAGS.num_threads, (
        'Please make the num_threads commensurate with train_shards')
    assert not FLAGS.eval_shards % FLAGS.num_threads, (
        'Please make the num_threads commensurate with eval_shards')
    assert not FLAGS.val_shards % FLAGS.num_threads, (
        'Please make the num_threads commensurate with val_shards')
    assert FLAGS.percent_train + FLAGS.percent_eval + FLAGS.percent_val == 1.0, (
        'percent_train, precent_eval, percent_val should sum to 1.0')
    print('Saving results to {}'.format(FLAGS.output_directory))

    train_start = 0
    eval_start = int(10 * round(FLAGS.percent_train, 1))
    val_start = int(10 * round(FLAGS.percent_train + FLAGS.percent_eval, 1))
    train_stop = eval_start - 1
    eval_stop = val_start - 1

    train_data = _find_image_files(FLAGS.data_dir, unique_labels, 0, train_stop)
    _process_image_files(*(('train',) + train_data + (FLAGS.train_shards,)))
    print("Done making training data")

    eval_data = _find_image_files(FLAGS.data_dir, unique_labels, eval_start, eval_stop)
    _process_image_files(*(('evaluate',) + eval_data + (FLAGS.val_shards,)))
    print("Done making evaluation data")

<<<<<<< HEAD
    val_data = _find_image_files(FLAGS.data_dir, unique_labels, val_start, 9)
    _process_image_files(*(('validate',) + val_data + (FLAGS.eval_shards,)))
    print("Done making validation data")
=======
    global missing_metadata
    if missing_metadata > 0:
        print('{} files did not have metadata.'.format(missing_metadata))

>>>>>>> 61f9286f

if __name__ == '__main__':
    tf.app.run()
<|MERGE_RESOLUTION|>--- conflicted
+++ resolved
@@ -469,16 +469,13 @@
     _process_image_files(*(('evaluate',) + eval_data + (FLAGS.val_shards,)))
     print("Done making evaluation data")
 
-<<<<<<< HEAD
     val_data = _find_image_files(FLAGS.data_dir, unique_labels, val_start, 9)
     _process_image_files(*(('validate',) + val_data + (FLAGS.eval_shards,)))
     print("Done making validation data")
-=======
+
     global missing_metadata
     if missing_metadata > 0:
         print('{} files did not have metadata.'.format(missing_metadata))
 
->>>>>>> 61f9286f
-
 if __name__ == '__main__':
     tf.app.run()
